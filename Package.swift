/**
 * Copyright IBM Corporation 2016
 *
 * Licensed under the Apache License, Version 2.0 (the "License");
 * you may not use this file except in compliance with the License.
 * You may obtain a copy of the License at
 *
 * http://www.apache.org/licenses/LICENSE-2.0
 *
 * Unless required by applicable law or agreed to in writing, software
 * distributed under the License is distributed on an "AS IS" BASIS,
 * WITHOUT WARRANTIES OR CONDITIONS OF ANY KIND, either express or implied.
 * See the License for the specific language governing permissions and
 * limitations under the License.
 **/

import PackageDescription

let package = Package(
    name: "Kitura-CouchDB",
    targets: [
        Target(
            name: "CouchDB",
            dependencies: []
        ),
        Target(
            name: "CouchDBSample",
            dependencies: [.Target(name: "CouchDB")]
        ),
    ],
    dependencies: [
<<<<<<< HEAD
        .Package(url: "https://github.com/IBM-Swift/HeliumLogger.git", majorVersion: 0, minor: 8),
        .Package(url: "https://github.com/IBM-Swift/Kitura-net.git", majorVersion: 0, minor: 16),
        .Package(url: "https://github.com/IBM-Swift/SwiftyJSON.git", majorVersion: 7)
=======
        .Package(url: "https://github.com/IBM-Swift/HeliumLogger.git", majorVersion: 0, minor: 9),
        .Package(url: "https://github.com/IBM-Swift/Kitura-net.git", majorVersion: 0, minor: 17),
        .Package(url: "https://github.com/IBM-Swift/SwiftyJSON.git", majorVersion: 8)
>>>>>>> 27f44541
    ]
)<|MERGE_RESOLUTION|>--- conflicted
+++ resolved
@@ -29,14 +29,8 @@
         ),
     ],
     dependencies: [
-<<<<<<< HEAD
-        .Package(url: "https://github.com/IBM-Swift/HeliumLogger.git", majorVersion: 0, minor: 8),
-        .Package(url: "https://github.com/IBM-Swift/Kitura-net.git", majorVersion: 0, minor: 16),
-        .Package(url: "https://github.com/IBM-Swift/SwiftyJSON.git", majorVersion: 7)
-=======
-        .Package(url: "https://github.com/IBM-Swift/HeliumLogger.git", majorVersion: 0, minor: 9),
-        .Package(url: "https://github.com/IBM-Swift/Kitura-net.git", majorVersion: 0, minor: 17),
+        .Package(url: "https://github.com/IBM-Swift/HeliumLogger.git", majorVersion: 0, minor: 10),
+        .Package(url: "https://github.com/IBM-Swift/Kitura-net.git", majorVersion: 0, minor: 18),
         .Package(url: "https://github.com/IBM-Swift/SwiftyJSON.git", majorVersion: 8)
->>>>>>> 27f44541
     ]
 )